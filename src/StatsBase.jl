--- conflicted
+++ resolved
@@ -4,16 +4,11 @@
     using Compat
     import Compat: String, view
 
-<<<<<<< HEAD
-    using StatsFuns
-    import Base.Collections: heapify!, heappop!, percolate_down!
-    
-=======
->>>>>>> 26f258d0
     import Base: length, isempty, eltype, values, sum, mean, mean!, show, quantile
     import Base: rand, rand!
     import Base.LinAlg: BlasReal, BlasFloat
     import Base.Cartesian: @nloops, @nref, @nextract
+    import Base.Collections: heapify!, heappop!, percolate_down!
 
     ## tackle compatibility issues
 
